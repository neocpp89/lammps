--- conflicted
+++ resolved
@@ -348,8 +348,6 @@
 void ComputeRHEOPropertyAtom::pack_cv(int n)
 {
   int *type = atom->type;
-<<<<<<< HEAD
-=======
   int *mask = atom->mask;
   int nlocal = atom->nlocal;
 
@@ -365,7 +363,6 @@
 void ComputeRHEOPropertyAtom::pack_pressure(int n)
 {
   int *type = atom->type;
->>>>>>> 3f677f79
   int *mask = atom->mask;
   double *rho = atom->rho;
   int nlocal = atom->nlocal;

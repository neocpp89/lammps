/* ----------------------------------------------------------------------
 LAMMPS - Large-scale Atomic/Molecular Massively Parallel Simulator
 https://www.lammps.org/, Sandia National Laboratories
 LAMMPS development team: developers@lammps.org

 Copyright (2003) Sandia Corporation.  Under the terms of Contract
 DE-AC04-94AL85000 with Sandia Corporation, the U.S. Government retains
 certain rights in this software.  This software is distributed under
 the GNU General Public License.

 See the README file in the top-level LAMMPS directory.
 ------------------------------------------------------------------------- */

/* ----------------------------------------------------------------------
   Contributing authors:
   Joel Clemmer (SNL), Thomas O'Connor (CMU), Eric Palermo (CMU)
----------------------------------------------------------------------- */

#include "fix_rheo.h"

#include "atom.h"
#include "compute_rheo_grad.h"
#include "compute_rheo_interface.h"
#include "compute_rheo_surface.h"
#include "compute_rheo_kernel.h"
#include "compute_rheo_rho_sum.h"
#include "compute_rheo_vshift.h"
#include "domain.h"
#include "error.h"
#include "force.h"
#include "memory.h"
#include "modify.h"
#include "update.h"
#include "utils.h"

using namespace LAMMPS_NS;
using namespace RHEO_NS;
using namespace FixConst;

/* ---------------------------------------------------------------------- */

FixRHEO::FixRHEO(LAMMPS *lmp, int narg, char **arg) :
  Fix(lmp, narg, arg), compute_grad(nullptr), compute_kernel(nullptr), compute_surface(nullptr),
  compute_interface(nullptr), compute_rhosum(nullptr), compute_vshift(nullptr), rho0(nullptr), csq(nullptr)
{
  time_integrate = 1;

  viscosity_fix_defined = 0;
  pressure_fix_defined = 0;
  thermal_fix_defined = 0;

  thermal_flag = 0;
  rhosum_flag = 0;
  shift_flag = 0;
  interface_flag = 0;
  surface_flag = 0;

  int i;
  int n = atom->ntypes;
  memory->create(rho0, n + 1, "rheo:rho0");
  memory->create(csq, n + 1, "rheo:csq");
  for (i = 1; i <= n; i++) {
    rho0[i] = 1.0;
    csq[i] = 1.0;
  }

  if (igroup != 0)
    error->all(FLERR, "fix rheo command requires group all");

  if (atom->pressure_flag != 1)
    error->all(FLERR, "fix rheo command requires atom_style with pressure");
  if (atom->rho_flag != 1)
    error->all(FLERR, "fix rheo command requires atom_style with density");
  if (atom->viscosity_flag != 1)
    error->all(FLERR, "fix rheo command requires atom_style with viscosity");
  if (atom->status_flag != 1)
    error->all(FLERR, "fix rheo command requires atom_style with status");

  if (narg < 5)
    error->all(FLERR, "Insufficient arguments for fix rheo command");

  h = utils::numeric(FLERR, arg[3], false, lmp);
  cut = h;
  if (strcmp(arg[4], "quintic") == 0) {
      kernel_style = QUINTIC;
  } else if (strcmp(arg[4], "RK0") == 0) {
      kernel_style = RK0;
  } else if (strcmp(arg[4], "RK1") == 0) {
      kernel_style = RK1;
  } else if (strcmp(arg[4], "RK2") == 0) {
      kernel_style = RK2;
  } else error->all(FLERR, "Unknown kernel style {} in fix rheo", arg[4]);
  zmin_kernel = utils::numeric(FLERR, arg[5], false, lmp);

  int iarg = 6;
  while (iarg < narg){
    if (strcmp(arg[iarg], "shift") == 0) {
      shift_flag = 1;
    } else if (strcmp(arg[iarg], "thermal") == 0) {
      thermal_flag = 1;
    } else if (strcmp(arg[iarg], "surface/detection") == 0) {
      surface_flag = 1;
<<<<<<< HEAD
      if(iarg + 2 >= narg) error->all(FLERR,"Illegal surface/detection option in fix rheo");
      if (strcmp(arg[iarg + 1], "coordination") == 0) {
        surface_style = COORDINATION;
        zmin_surface = utils::inumeric(FLERR,arg[iarg + 2],false,lmp);
        zmin_splash = utils::inumeric(FLERR,arg[iarg + 3],false,lmp);
=======
      if(iarg + 3 >= narg) error->all(FLERR, "Illegal surface/detection option in fix rheo");
      if (strcmp(arg[iarg + 1], "coordination") == 0) {
        surface_style = COORDINATION;
        zmin_surface = utils::inumeric(FLERR, arg[iarg + 2], false, lmp);
        zmin_splash = utils::inumeric(FLERR, arg[iarg + 3], false, lmp);
>>>>>>> 3f677f79
      } else if (strcmp(arg[iarg + 1], "divergence") == 0) {
        surface_style = DIVR;
        divr_surface = utils::numeric(FLERR, arg[iarg + 2], false, lmp);
        zmin_splash = utils::inumeric(FLERR, arg[iarg + 3], false, lmp);
      } else {
        error->all(FLERR, "Illegal surface/detection option in fix rheo, {}", arg[iarg + 1]);
      }

      iarg += 3;
    } else if (strcmp(arg[iarg], "interface/reconstruct") == 0) {
      interface_flag = 1;
    } else if (strcmp(arg[iarg], "rho/sum") == 0) {
      rhosum_flag = 1;
    } else if (strcmp(arg[iarg], "density") == 0) {
      if (iarg + n >= narg) error->all(FLERR, "Illegal rho0 option in fix rheo");
      for (i = 1; i <= n; i++)
        rho0[i] = utils::numeric(FLERR, arg[iarg + i], false, lmp);
      iarg += n;
    } else if (strcmp(arg[iarg], "speed/sound") == 0) {
      if (iarg + n >= narg) error->all(FLERR, "Illegal csq option in fix rheo");
      for (i = 1; i <= n; i++) {
        csq[i] = utils::numeric(FLERR, arg[iarg + i], false, lmp);
        csq[i] *= csq[i];
      }
      iarg += n;
    } else {
      error->all(FLERR, "Illegal fix rheo command: {}", arg[iarg]);
    }
    iarg += 1;
  }
}

/* ---------------------------------------------------------------------- */

FixRHEO::~FixRHEO()
{
  if (compute_kernel) modify->delete_compute("rheo_kernel");
  if (compute_grad) modify->delete_compute("rheo_grad");
  if (compute_interface) modify->delete_compute("rheo_interface");
  if (compute_surface) modify->delete_compute("rheo_surface");
  if (compute_rhosum) modify->delete_compute("rheo_rhosum");
  if (compute_vshift) modify->delete_compute("rheo_vshift");

  memory->destroy(csq);
  memory->destroy(rho0);
}


/* ----------------------------------------------------------------------
  Create necessary internal computes
------------------------------------------------------------------------- */

void FixRHEO::post_constructor()
{
  compute_kernel = dynamic_cast<ComputeRHEOKernel *>(modify->add_compute(
    fmt::format("rheo_kernel all RHEO/KERNEL {}", kernel_style)));
  compute_kernel->fix_rheo = this;

  std::string cmd = "rheo_grad all RHEO/GRAD velocity rho viscosity";
  if (thermal_flag) cmd += " energy";
  compute_grad = dynamic_cast<ComputeRHEOGrad *>(modify->add_compute(cmd));
  compute_grad->fix_rheo = this;

  if (rhosum_flag) {
    compute_rhosum = dynamic_cast<ComputeRHEORhoSum *>(modify->add_compute(
      "rheo_rhosum all RHEO/RHO/SUM"));
    compute_rhosum->fix_rheo = this;
  }

  if (shift_flag) {
    compute_vshift = dynamic_cast<ComputeRHEOVShift *>(modify->add_compute(
      "rheo_vshift all RHEO/VSHIFT"));
    compute_vshift->fix_rheo = this;
  }

  if (interface_flag) {
    compute_interface = dynamic_cast<ComputeRHEOInterface *>(modify->add_compute(
      "rheo_interface all RHEO/INTERFACE"));
    compute_interface->fix_rheo = this;
  }

  if (surface_flag) {
    compute_surface = dynamic_cast<ComputeRHEOSurface *>(modify->add_compute(
      "rheo_surface all RHEO/SURFACE"));
    compute_surface->fix_rheo = this;
  }
}

/* ---------------------------------------------------------------------- */

int FixRHEO::setmask()
{
  int mask = 0;
  mask |= INITIAL_INTEGRATE;
  mask |= FINAL_INTEGRATE;
  mask |= PRE_FORCE;
  return mask;
}

/* ---------------------------------------------------------------------- */

void FixRHEO::init()
{
  dtv = update->dt;
  dtf = 0.5 * update->dt * force->ftm2v;

  if (modify->get_fix_by_style("^rheo$").size() > 1)
    error->all(FLERR, "Can only specify one instance of fix rheo");
}

/* ---------------------------------------------------------------------- */

void FixRHEO::setup_pre_force(int /*vflag*/)
{
  // Check to confirm accessory fixes do not preceed FixRHEO
  // Note: fixes set this flag in setup_pre_force()
  if (viscosity_fix_defined || pressure_fix_defined || thermal_fix_defined)
    error->all(FLERR, "Fix RHEO must be defined before all other RHEO fixes");

  // Calculate surfaces
  if (surface_flag) {
    compute_kernel->compute_coordination();
    compute_surface->compute_peratom();
  }

  pre_force(0);
}

/* ---------------------------------------------------------------------- */

void FixRHEO::setup(int /*vflag*/)
{
  // Confirm all accessory fixes are defined
  // Note: fixes set this flag in setup_pre_force()
  if (!viscosity_fix_defined)
    error->all(FLERR, "Missing fix rheo/viscosity");

  if (!pressure_fix_defined)
    error->all(FLERR, "Missing fix rheo/pressure");

  if((!thermal_fix_defined) && thermal_flag)
    error->all(FLERR, "Missing fix rheo/thermal");

  // Reset to zero for future runs
  thermal_fix_defined = 0;
  viscosity_fix_defined = 0;
  pressure_fix_defined = 0;

  // Check fixes cover all atoms (may still fail if atoms are created)
  // FixRHEOPressure currently requires group all
  auto visc_fixes = modify->get_fix_by_style("rheo/viscosity");
  auto therm_fixes = modify->get_fix_by_style("rheo/thermal");

  int *mask = atom->mask;
  int v_coverage_flag = 1;
  int t_coverage_flag = 1;
  int covered;
  for (int i = 0; i < atom->nlocal; i++) {
    covered = 0;
    for (auto fix : visc_fixes)
      if (mask[i] & fix->groupbit) covered = 1;
    if (!covered) v_coverage_flag = 0;
    if (thermal_flag) {
      covered = 0;
      for (auto fix : therm_fixes)
        if (mask[i] & fix->groupbit) covered = 1;
      if (!covered) t_coverage_flag = 0;
    }
  }

  if (!v_coverage_flag)
    error->one(FLERR, "Fix rheo/viscosity does not fully cover all atoms");
  if (!t_coverage_flag)
    error->one(FLERR, "Fix rheo/thermal does not fully cover all atoms");

  if (rhosum_flag)
    compute_rhosum->compute_peratom();
}

/* ---------------------------------------------------------------------- */

void FixRHEO::initial_integrate(int /*vflag*/)
{
  // update v, x and rho of atoms in group
  int i, a, b;
  double dtfm, divu;

  int *type = atom->type;
  int *mask = atom->mask;
  int *status = atom->status;
  double **x = atom->x;
  double **v = atom->v;
  double **f = atom->f;
  double *rho = atom->rho;
  double *drho = atom->drho;
  double *mass = atom->mass;
  double *rmass = atom->rmass;
  double **gradr = compute_grad->gradr;
  double **gradv = compute_grad->gradv;
  double **vshift;
  if (shift_flag)
    vshift = compute_vshift->vshift;

  int nlocal = atom->nlocal;
  int rmass_flag = atom->rmass_flag;
  int dim = domain->dimension;

  if (igroup == atom->firstgroup)
    nlocal = atom->nfirst;

  //Density Half-step
  for (i = 0; i < nlocal; i++) {
    if (status[i] & STATUS_NO_INTEGRATION) continue;

    if (mask[i] & groupbit) {
      if (rmass_flag) {
        dtfm = dtf / rmass[i];
      } else {
        dtfm = dtf / mass[type[i]];
      }

      v[i][0] += dtfm * f[i][0];
      v[i][1] += dtfm * f[i][1];
      v[i][2] += dtfm * f[i][2];
    }
  }

  // Update gradients and interpolate solid properties
  compute_grad->forward_fields(); // also forwards v and rho for chi
  if (interface_flag) {
    // Need to save, wiped in exchange
    compute_interface->store_forces();
    compute_interface->compute_peratom();
  }
  compute_grad->compute_peratom();

  // Position half-step
  for (i = 0; i < nlocal; i++) {
    if (mask[i] & groupbit) {
      for (a = 0; a < dim; a++) {
        x[i][a] += dtv * v[i][a];
      }
    }
  }

  // Update density using div(u)
  if (!rhosum_flag) {
    for (i = 0; i < nlocal; i++) {
      if (mask[i] & groupbit) {
        if (status[i] & STATUS_NO_INTEGRATION) continue;
        if (status[i] & PHASECHECK) continue;

        divu = 0;
        for (a = 0; a < dim; a++) {
          divu += gradv[i][a * (1 + dim)];
        }
        rho[i] += dtf * (drho[i] - rho[i] * divu);
      }
    }
  }

  // Shifting atoms
  if (shift_flag) {
    for (i = 0; i < nlocal; i++) {

      if (status[i] & STATUS_NO_SHIFT) continue;

      if (mask[i] & groupbit) {
        for (a = 0; a < dim; a++) {
          x[i][a] += dtv * vshift[i][a];
          for (b = 0; b < dim; b++) {
            v[i][a] += dtv * vshift[i][b] * gradv[i][a * dim + b];
          }
        }

        if (!rhosum_flag) {
          if (status[i] & PHASECHECK) continue;
          for (a = 0; a < dim; a++) {
            rho[i] += dtv * vshift[i][a] * gradr[i][a];
          }
        }
      }
    }
  }
}

/* ---------------------------------------------------------------------- */

void FixRHEO::pre_force(int /*vflag*/)
{
  compute_kernel->compute_coordination(); // Needed for rho sum

  if (rhosum_flag)
    compute_rhosum->compute_peratom();

  compute_kernel->compute_peratom();

  if (interface_flag) {
    // Note on first setup, have no forces for pressure to reference
    compute_interface->compute_peratom();
  }

  // No need to forward v, rho, or T for compute_grad since already done
  compute_grad->compute_peratom();
  compute_grad->forward_gradients();

  if (shift_flag)
    compute_vshift->compute_peratom();

  // Remove temporary options
  int *mask = atom->mask;
  int *status = atom->status;
  int nall = atom->nlocal + atom->nghost;
  for (int i = 0; i < nall; i++)
    if (mask[i] & groupbit)
      status[i] &= OPTIONSMASK;

  // Calculate surfaces, update status
  if (surface_flag) {
    compute_surface->compute_peratom();
    if (shift_flag)
      compute_vshift->correct_surfaces();
  }
}

/* ---------------------------------------------------------------------- */

void FixRHEO::final_integrate()
{
  int nlocal = atom->nlocal;
  if (igroup == atom->firstgroup)
    nlocal = atom->nfirst;

  double dtfm, divu;
  int i, a;

  double **x = atom->x;
  double **v = atom->v;
  double **f = atom->f;
  double **gradv = compute_grad->gradv;
  double *rho = atom->rho;
  double *drho = atom->drho;
  double *mass = atom->mass;
  double *rmass = atom->rmass;
  int *type = atom->type;
  int *mask = atom->mask;
  int *status = atom->status;

  int rmass_flag = atom->rmass_flag;
  int dim = domain->dimension;

  // Update velocity
  for (i = 0; i < nlocal; i++) {
    if (mask[i] & groupbit) {
      if (status[i] & STATUS_NO_INTEGRATION) continue;

      if (rmass_flag) {
        dtfm = dtf / rmass[i];
      } else {
        dtfm = dtf / mass[type[i]];
      }

      for (a = 0; a < dim; a++) {
        v[i][a] += dtfm * f[i][a];
      }
    }
  }

  // Update density using divu
  if (!rhosum_flag) {
    for (i = 0; i < nlocal; i++) {
      if (mask[i] & groupbit) {
        if (status[i] & STATUS_NO_INTEGRATION) continue;
        if (status[i] & PHASECHECK) continue;

        divu = 0;
        for (a = 0; a < dim; a++) {
          divu += gradv[i][a * (1 + dim)];
        }
        rho[i] += dtf * (drho[i] - rho[i] * divu);
      }
    }
  }
}

/* ---------------------------------------------------------------------- */

void FixRHEO::reset_dt()
{
  dtv = update->dt;
  dtf = 0.5 * update->dt * force->ftm2v;
}<|MERGE_RESOLUTION|>--- conflicted
+++ resolved
@@ -100,19 +100,11 @@
       thermal_flag = 1;
     } else if (strcmp(arg[iarg], "surface/detection") == 0) {
       surface_flag = 1;
-<<<<<<< HEAD
-      if(iarg + 2 >= narg) error->all(FLERR,"Illegal surface/detection option in fix rheo");
-      if (strcmp(arg[iarg + 1], "coordination") == 0) {
-        surface_style = COORDINATION;
-        zmin_surface = utils::inumeric(FLERR,arg[iarg + 2],false,lmp);
-        zmin_splash = utils::inumeric(FLERR,arg[iarg + 3],false,lmp);
-=======
       if(iarg + 3 >= narg) error->all(FLERR, "Illegal surface/detection option in fix rheo");
       if (strcmp(arg[iarg + 1], "coordination") == 0) {
         surface_style = COORDINATION;
         zmin_surface = utils::inumeric(FLERR, arg[iarg + 2], false, lmp);
         zmin_splash = utils::inumeric(FLERR, arg[iarg + 3], false, lmp);
->>>>>>> 3f677f79
       } else if (strcmp(arg[iarg + 1], "divergence") == 0) {
         surface_style = DIVR;
         divr_surface = utils::numeric(FLERR, arg[iarg + 2], false, lmp);

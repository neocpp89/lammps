/* ----------------------------------------------------------------------
 LAMMPS - Large-scale Atomic/Molecular Massively Parallel Simulator
 https://www.lammps.org/, Sandia National Laboratories
 LAMMPS development team: developers@lammps.org

 Copyright (2003) Sandia Corporation.  Under the terms of Contract
 DE-AC04-94AL85000 with Sandia Corporation, the U.S. Government retains
 certain rights in this software.  This software is distributed under
 the GNU General Public License.

 See the README file in the top-level LAMMPS directory.
 ------------------------------------------------------------------------- */

/* ----------------------------------------------------------------------
   Contributing authors:
   Joel Clemmer (SNL)
----------------------------------------------------------------------- */

#include "pair_rheo_granular.h"

#include "atom.h"
#include "comm.h"
#include "compute_rheo_kernel.h"
#include "compute_rheo_grad.h"
#include "compute_rheo_interface.h"
#include "compute_rheo_stress.h"
#include "domain.h"
#include "error.h"
#include "fix_rheo.h"
#include "fix_rheo_stress.h"
#include "force.h"
#include "math_extra.h"
#include "memory.h"
#include "modify.h"
#include "neighbor.h"
#include "neigh_list.h"
#include "update.h"
#include "utils.h"

#include <cmath>
#include <fenv.h>

using namespace LAMMPS_NS;
using namespace RHEO_NS;
using namespace MathExtra;

static constexpr double EPSILON = 1e-2;

/* ---------------------------------------------------------------------- */

PairRHEOGranular::PairRHEOGranular(LAMMPS *lmp) :
  Pair(lmp), compute_interface(nullptr), compute_kernel(nullptr), compute_grad(nullptr),
  fix_rheo(nullptr), fix_stress(nullptr)
{
  restartinfo = 0;
  single_enable = 0;
  comm_reverse = 3;
  nmax_store = 0;

  sdiv = nullptr;
  feenableexcept(FE_DIVBYZERO);
}

/* ---------------------------------------------------------------------- */

PairRHEOGranular::~PairRHEOGranular()
{
  if (allocated) {
    memory->destroy(setflag);
    memory->destroy(cutsq);
  }

  memory->destroy(sdiv);
}

/* ---------------------------------------------------------------------- */

void PairRHEOGranular::compute(int eflag, int vflag)
{
  int i, j, a, b, ii, jj, inum, jnum, itype, jtype, fluidi, fluidj;
  double xtmp, ytmp, ztmp, w, wp;
  double rho0i, rho0j, rhoi, rhoj, Voli, Volj;
  double *dWij, *dWji;
  double dx[3], sdotdw[3], vi[3], vj[3];

  double q, mu, fp_prefactor, dfp[3], dv[3], du[3];

  int *ilist, *jlist, *numneigh, **firstneigh;
  double imass, jmass, rsq, r, rinv, drho_damp, cs_ave;

  int nlocal = atom->nlocal;
  int newton_pair = force->newton_pair;
  int dim = domain->dimension;

  double hinv = 1.0 / h;
  double hinv3 = hinv * 3.0;

  ev_init(eflag, vflag);

  double **gradv = compute_grad->gradv;
  double **x = atom->x;
  double **v = atom->v;
  double **f = atom->f;
  double *rho = atom->rho;
  double *drho = atom->drho;
  double *mass = atom->mass;
  double **stress = fix_stress->array_atom;
  double *special_lj = force->special_lj;
  int *type = atom->type;
  int *status = atom->status;

  double **fp_store, *chi;
  if (compute_interface) {
    fp_store = compute_interface->fp_store;
    chi = compute_interface->chi;

    for (i = 0; i < atom->nmax; i++) {
      fp_store[i][0] = 0.0;
      fp_store[i][1] = 0.0;
      fp_store[i][2] = 0.0;
    }
  }

  inum = list->inum;
  ilist = list->ilist;
  numneigh = list->numneigh;
  firstneigh = list->firstneigh;

  // allocate space and zero counter

  if (atom->nmax > nmax_store) {
    nmax_store = atom->nmax;
    memory->grow(sdiv, nmax_store, 3, "rheo/granular:sdiv");
  }

  const size_t nbytes = 3 * (nmax_store) * sizeof(double);
  memset(sdiv[0], 0, nbytes);

  // loop over neighbors of my atoms

  for (ii = 0; ii < inum; ii++) {
    i = ilist[ii];
    xtmp = x[i][0];
    ytmp = x[i][1];
    ztmp = x[i][2];
    itype = type[i];
    jlist = firstneigh[i];
    jnum = numneigh[i];
    imass = mass[itype];
    rhoi = rho[i];
    fluidi = !(status[i] & PHASECHECK);

    for (jj = 0; jj < jnum; jj++) {
      j = jlist[jj];
      j &= NEIGHMASK;

      dx[0] = xtmp - x[j][0];
      dx[1] = ytmp - x[j][1];
      dx[2] = ztmp - x[j][2];
      rsq = lensq3(dx);

      if (rsq < hsq) {
        r = sqrt(rsq);
        rinv = 1 / r;

        jtype = type[j];
        jmass = mass[jtype];
        fluidj = !(status[j] & PHASECHECK);

        rhoi = rho[i];
        rhoj = rho[j];
        rho0i = rho[itype];
        rho0j = rho[jtype];
        cs_ave = 0.5 * (cs[itype] + cs[jtype]);
        if (interface_flag) {
          if (fluidi && (!fluidj)) {
            rhoj = compute_interface->correct_rho(j, i);
          } else if ((!fluidi) && fluidj) {
            rhoi = compute_interface->correct_rho(i, j);
          } else if ((!fluidi) && (!fluidj)) {
            rhoi = rho0i;
            rhoj = rho0i;
          }
        }


        Voli = imass / rho[i];
        Volj = jmass / rho[j];

        wp = compute_kernel->calc_dw(i, j, dx[0], dx[1], dx[2], r);
        dWij = compute_kernel->dWij;
        dWji = compute_kernel->dWji;


            //Interpolate velocities to midpoint and use this difference for artificial viscosity
            for (a = 0; a < 3; a++) {
              vi[a] = v[i][a];
              vj[a] = v[j][a];
            }

            fp_prefactor = 0;
            sub3(vi, vj, dv);
            copy3(dv, du);
            for (a = 0; a < dim; a++)
              for (b = 0; b < dim; b++)
                du[a] -= 0.5 * (gradv[i][a * dim + b] + gradv[j][a * dim + b]) * dx[b];

            mu = dot3(du, dx) * hinv3;
            mu /= (rsq * hinv3 * hinv3 + EPSILON);
            mu = MIN(0.0, mu);
            q = av * (-2.0 * cs_ave * mu + mu * mu);
            fp_prefactor += Voli * Volj * q * (rhoj + rhoi);
            scale3(-fp_prefactor, dWij, dfp);

        // Add contributions to stress divergence
        // stress is in Voigt form in order: XX, YY, ZZ, XY, XZ, YZ

        // Txx Tyy Tzz Txy Txz Tyz
        double tixx = stress[i][0];
        double tiyy = stress[i][1];
        double tixy = stress[i][3];
        // damping
        // {
        //     double **velocity_gradient = compute_grad->gradv;

        //     // Assume velocity gradient is laid out like
        //     //   Lxx, Lxy, Lxz,  Lyx, Lyy, Lyz,  Lzx, Lzy, Lzz
        //     const double *L = velocity_gradient[i];
        //     const double myeta = 1;
        //     tixx += myeta * (L[0]);
        //     tiyy += myeta * (L[3]);
        //     tixy += myeta * 0.5 * (L[1] + L[2]);
        // }

        double tjxx = stress[j][0];
        double tjyy = stress[j][1];
        double tjxy = stress[j][3];
        // damping
        // {
        //     double **velocity_gradient = compute_grad->gradv;

        //     // Assume velocity gradient is laid out like
        //     //   Lxx, Lxy, Lxz,  Lyx, Lyy, Lyz,  Lzx, Lzy, Lzz
        //     const double *L = velocity_gradient[j];
        //     const double myeta = 1;
        //     tjxx += myeta * (L[0]);
        //     tjyy += myeta * (L[3]);
        //     tjxy += myeta * 0.5 * (L[1] + L[2]);
        // }

        // Normally expect something like (T_j - T_i) * dWij but this is not
        // stable -- take the density-normalized form instead to get
        // m_i * m_j (T_j / (rho_j ** 2) + T_i / (rho_i ** 2)) * dWij
        // See Gray 2001 "SPH Elastic Dynamics"
        const double rhoisq = rhoi * rhoi;
        const double rhojsq = rhoj * rhoj;

        sdotdw[0] =  imass * jmass * ((tixx / rhoisq) + (tjxx / rhojsq)) * dWij[0];
        sdotdw[0] += imass * jmass * ((tixy / rhoisq) + (tjxy / rhojsq)) * dWij[1];
        sdotdw[0] += imass * jmass * ((stress[i][4] / rhoisq) + (stress[j][4] / rhojsq)) * dWij[2];

        sdotdw[1] =  imass * jmass * ((tixy / rhoisq) + (tjxy / rhojsq)) * dWij[0];
        sdotdw[1] += imass * jmass * ((tiyy / rhoisq) + (tjyy / rhojsq)) * dWij[1];
        sdotdw[1] += imass * jmass * ((stress[i][5] / rhoisq) + (stress[j][5] / rhojsq)) * dWij[2];

        sdotdw[2] =  imass * jmass * ((stress[i][4] / rhoisq) + (stress[j][4] / rhojsq)) * dWij[0];
        sdotdw[2] += imass * jmass * ((stress[i][5] / rhoisq) + (stress[j][5] / rhojsq)) * dWij[1];
        sdotdw[2] += imass * jmass * ((stress[i][2] / rhoisq) + (stress[j][2] / rhojsq)) * dWij[2];

        if (atom->tag[i] == 1) {
            printf("divsigma j %d = [%17.9g %17.9g %17.9g]\n",
                    (int)atom->tag[j],
                    sdotdw[0],
                    sdotdw[1],
                    sdotdw[2]
                  );
        }

        sdiv[i][0] += sdotdw[0];
        sdiv[i][1] += sdotdw[1];
        sdiv[i][2] += sdotdw[2];

          f[i][0] += dfp[0];
          f[i][1] += dfp[1];
          f[i][2] += dfp[2];

          drho_damp = 2 * rho_damp * (rhoj - rhoi) * rinv * wp;
          drho[i] -= drho_damp * Volj;

        if (newton_pair || j < nlocal) {

            sdotdw[0] =  imass * jmass * ((tixx / rhoisq) + (tjxx / rhojsq)) * dWji[0];
            sdotdw[0] += imass * jmass * ((tixy / rhoisq) + (tjxy / rhojsq)) * dWji[1];
            sdotdw[0] += imass * jmass * ((stress[i][4] / rhoisq) + (stress[j][4] / rhojsq)) * dWji[2];

            sdotdw[1] =  imass * jmass * ((tixy / rhoisq) + (tjxy / rhojsq)) * dWji[0];
            sdotdw[1] += imass * jmass * ((tiyy / rhoisq) + (tjyy / rhojsq)) * dWji[1];
            sdotdw[1] += imass * jmass * ((stress[i][5] / rhoisq) + (stress[j][5] / rhojsq)) * dWji[2];

            sdotdw[2] =  imass * jmass * ((stress[i][4] / rhoisq) + (stress[j][4] / rhojsq)) * dWji[0];
            sdotdw[2] += imass * jmass * ((stress[i][5] / rhoisq) + (stress[j][5] / rhojsq)) * dWji[1];
            sdotdw[2] += imass * jmass * ((stress[i][2] / rhoisq) + (stress[j][2] / rhojsq)) * dWji[2];

<<<<<<< HEAD
          sdiv[j][0] += sdotdw[0];
          sdiv[j][1] += sdotdw[1];
          sdiv[j][2] += sdotdw[2];
=======
          sdiv[j][0] += Voli * sdotdw[0];
          sdiv[j][1] += Voli * sdotdw[1];
          sdiv[j][2] += Voli * sdotdw[2];

          f[j][0] -= dfp[0];
          f[j][1] -= dfp[1];
          f[j][2] -= dfp[2];

          drho[j] += drho_damp * Voli;

>>>>>>> c3797e00
        }
      }
    }
  }

  if (newton_pair) comm->reverse_comm(this);

  // Add forces
  const tagint * const tag = atom->tag;
  // double **v = atom->v;
  const double dt = update->dt;
  for (i = 0; i < atom->nlocal; i++) {
    if (atom->tag[i] == 1) {
        printf("sdiv[i] = [%17.9g %17.9g %17.9g]\n", sdiv[i][0], sdiv[i][1], sdiv[i][2]);
        printf("f[i] = [%17.9g %17.9g %17.9g]\n", f[i][0], f[i][1], f[i][2]);
    }
    f[i][0] += sdiv[i][0];
    f[i][1] += sdiv[i][1];
    f[i][2] += sdiv[i][2];

    // if (x[i][1] > 8.0) {
    //     f[i][1] += sdiv[i][1] - 9.81;
    // } else {
    //     f[i][1] += sdiv[i][1] + 9.81;
    // }

    // modify for boundary a bit
    const double width = 0.25;
    const double y_c = 2.0;

    // if (1 <= tag[i] && tag[i] <= 200) {
    //     // const double v_init = v[i][1];
    //     // f[i][1] = -v_init / (mass[i] * dt);
    //     v[i][1] = 0;
    // }
<<<<<<< HEAD
=======
    f[i][2] += sdiv[i][2];

    if (compute_interface) {
      fp_store[i][0] += sdiv[i][0];
      fp_store[i][1] += sdiv[i][1];
      fp_store[i][2] += sdiv[i][2];
    }
>>>>>>> c3797e00
  }
}

/* ----------------------------------------------------------------------
 allocate all arrays
 ------------------------------------------------------------------------- */

void PairRHEOGranular::allocate()
{
  allocated = 1;
  int n = atom->ntypes;

  memory->create(setflag, n + 1, n + 1, "pair:setflag");
  for (int i = 1; i <= n; i++)
    for (int j = i; j <= n; j++)
      setflag[i][j] = 0;

  memory->create(cutsq, n + 1, n + 1, "pair:cutsq");
}

/* ----------------------------------------------------------------------
 global settings
 ------------------------------------------------------------------------- */

void PairRHEOGranular::settings(int narg, char **arg)
{
  if (narg < 1) error->all(FLERR,"Illegal pair_style command");

  h = utils::numeric(FLERR,arg[0],false,lmp);

  av = 0.0;
  rho_damp = 0.0;
  int iarg = 1;
  while (iarg < narg) {
    if (strcmp(arg[iarg], "rho/damp") == 0) {
      if (iarg + 1 >= narg) error->all(FLERR,"Illegal pair_style command");
      rho_damp = utils::numeric(FLERR,arg[iarg + 1],false,lmp);
      iarg++;
    } else if (strcmp(arg[iarg], "artificial/visc") == 0) {
      if (iarg + 1 >= narg) error->all(FLERR,"Illegal pair_style command");
      av = utils::numeric(FLERR,arg[iarg + 1],false,lmp);
      iarg++;
    } else error->all(FLERR,"Illegal pair_style command, {}", arg[iarg]);
    iarg++;
  }
}

/* ----------------------------------------------------------------------
 set coeffs for one or more type pairs
 ------------------------------------------------------------------------- */

void PairRHEOGranular::coeff(int narg, char **arg)
{
  if (narg != 2)
    error->all(FLERR,"Incorrect number of args for pair_style rheo coefficients");
  if (!allocated)
    allocate();

  int ilo, ihi, jlo, jhi;
  utils::bounds(FLERR, arg[0], 1, atom->ntypes, ilo, ihi,error);
  utils::bounds(FLERR, arg[1], 1, atom->ntypes, jlo, jhi,error);

  int count = 0;
  for (int i = ilo; i <= ihi; i++) {
    for (int j = 0; j <= atom->ntypes; j++) {
      setflag[i][j] = 1;
      count++;
    }
  }

  if (count == 0)
    error->all(FLERR,"Incorrect args for pair rheo coefficients");
}

/* ----------------------------------------------------------------------
 setup specific to this pair style
 ------------------------------------------------------------------------- */

void PairRHEOGranular::setup()
{
  auto fixes = modify->get_fix_by_style("rheo");
  if (fixes.size() == 0) error->all(FLERR, "Need to define fix rheo to use pair rheo");
  fix_rheo = dynamic_cast<FixRHEO *>(fixes[0]);

  // Currently only allow one instance of fix rheo/pressure
  fixes = modify->get_fix_by_style("rheo/stress");
  if (fixes.size() == 0) error->all(FLERR, "Need to define fix rheo/stress to use pair rheo");
  fix_stress = dynamic_cast<FixRHEOStress *>(fixes[0]);

  compute_kernel = fix_rheo->compute_kernel;
  compute_grad = fix_rheo->compute_grad;
  compute_interface = fix_rheo->compute_interface;
  interface_flag = fix_rheo->interface_flag;
  rho0 = fix_rheo->rho0;
  csq = fix_rheo->csq;

  int n = atom->ntypes;
  memory->create(cs, n + 1, "rheo:cs");
  for (int i = 1; i <= n; i++)
    cs[i] = sqrt(csq[i]);

  // TODO: another Law of Demeter violation, figure out how to fix
  dynamic_cast<ComputeRHEOStress *>(fix_stress->stress_compute)->fix_rheo = fix_rheo;

  if (h != fix_rheo->h)
    error->all(FLERR, "Pair rheo cutoff {} does not agree with fix rheo cutoff {}", h, fix_rheo->h);

  hsq = h * h;
}

/* ----------------------------------------------------------------------
 init for one type pair i,j and corresponding j,i
 ------------------------------------------------------------------------- */

double PairRHEOGranular::init_one(int i, int j)
{
  if (setflag[i][j] == 0) {
      error->all(FLERR,"All pair rheo coeffs are not set");
  }

  return h;
}

/* ---------------------------------------------------------------------- */

int PairRHEOGranular::pack_reverse_comm(int n, int first, double *buf)
{
  int i, m, last;

  m = 0;
  last = first + n;
  for (i = first; i < last; i++) {
    buf[m++] = sdiv[i][0];
    buf[m++] = sdiv[i][1];
    buf[m++] = sdiv[i][2];
  }

  return m;
}

/* ---------------------------------------------------------------------- */

void PairRHEOGranular::unpack_reverse_comm(int n, int *list, double *buf)
{
  int i, j, m;

  m = 0;
  for (i = 0; i < n; i++) {
    j = list[i];
    sdiv[j][0] += buf[m++];
    sdiv[j][1] += buf[m++];
    sdiv[j][2] += buf[m++];
  }
}<|MERGE_RESOLUTION|>--- conflicted
+++ resolved
@@ -288,35 +288,27 @@
           drho[i] -= drho_damp * Volj;
 
         if (newton_pair || j < nlocal) {
-
-            sdotdw[0] =  imass * jmass * ((tixx / rhoisq) + (tjxx / rhojsq)) * dWji[0];
-            sdotdw[0] += imass * jmass * ((tixy / rhoisq) + (tjxy / rhojsq)) * dWji[1];
-            sdotdw[0] += imass * jmass * ((stress[i][4] / rhoisq) + (stress[j][4] / rhojsq)) * dWji[2];
-
-            sdotdw[1] =  imass * jmass * ((tixy / rhoisq) + (tjxy / rhojsq)) * dWji[0];
-            sdotdw[1] += imass * jmass * ((tiyy / rhoisq) + (tjyy / rhojsq)) * dWji[1];
-            sdotdw[1] += imass * jmass * ((stress[i][5] / rhoisq) + (stress[j][5] / rhojsq)) * dWji[2];
-
-            sdotdw[2] =  imass * jmass * ((stress[i][4] / rhoisq) + (stress[j][4] / rhojsq)) * dWji[0];
-            sdotdw[2] += imass * jmass * ((stress[i][5] / rhoisq) + (stress[j][5] / rhojsq)) * dWji[1];
-            sdotdw[2] += imass * jmass * ((stress[i][2] / rhoisq) + (stress[j][2] / rhojsq)) * dWji[2];
-
-<<<<<<< HEAD
+          sdotdw[0] =  imass * jmass * ((tixx / rhoisq) + (tjxx / rhojsq)) * dWji[0];
+          sdotdw[0] += imass * jmass * ((tixy / rhoisq) + (tjxy / rhojsq)) * dWji[1];
+          sdotdw[0] += imass * jmass * ((stress[i][4] / rhoisq) + (stress[j][4] / rhojsq)) * dWji[2];
+
+          sdotdw[1] =  imass * jmass * ((tixy / rhoisq) + (tjxy / rhojsq)) * dWji[0];
+          sdotdw[1] += imass * jmass * ((tiyy / rhoisq) + (tjyy / rhojsq)) * dWji[1];
+          sdotdw[1] += imass * jmass * ((stress[i][5] / rhoisq) + (stress[j][5] / rhojsq)) * dWji[2];
+
+          sdotdw[2] =  imass * jmass * ((stress[i][4] / rhoisq) + (stress[j][4] / rhojsq)) * dWji[0];
+          sdotdw[2] += imass * jmass * ((stress[i][5] / rhoisq) + (stress[j][5] / rhojsq)) * dWji[1];
+          sdotdw[2] += imass * jmass * ((stress[i][2] / rhoisq) + (stress[j][2] / rhojsq)) * dWji[2];
+
           sdiv[j][0] += sdotdw[0];
           sdiv[j][1] += sdotdw[1];
           sdiv[j][2] += sdotdw[2];
-=======
-          sdiv[j][0] += Voli * sdotdw[0];
-          sdiv[j][1] += Voli * sdotdw[1];
-          sdiv[j][2] += Voli * sdotdw[2];
 
           f[j][0] -= dfp[0];
           f[j][1] -= dfp[1];
           f[j][2] -= dfp[2];
 
           drho[j] += drho_damp * Voli;
-
->>>>>>> c3797e00
         }
       }
     }
@@ -352,16 +344,12 @@
     //     // f[i][1] = -v_init / (mass[i] * dt);
     //     v[i][1] = 0;
     // }
-<<<<<<< HEAD
-=======
-    f[i][2] += sdiv[i][2];
 
     if (compute_interface) {
       fp_store[i][0] += sdiv[i][0];
       fp_store[i][1] += sdiv[i][1];
       fp_store[i][2] += sdiv[i][2];
     }
->>>>>>> c3797e00
   }
 }
 

--- conflicted
+++ resolved
@@ -54,16 +54,10 @@
 
   int nlocal_max;                       // max value of nlocal (for size of lists)
 
-<<<<<<< HEAD
-  int pair_spin_flag;			// magnetic pair flags
-  int precession_spin_flag;		// magnetic precession flags
-  int maglangevin_flag;			// magnetic langevin flags
-=======
   int pair_spin_flag;                   // magnetic pair flags
   int long_spin_flag;                   // magnetic long-range flag
   int precession_spin_flag;             // magnetic precession flags
   int maglangevin_flag;                 // magnetic langevin flags
->>>>>>> 5e3fe197
   int tdamp_flag, temp_flag;
   int setforce_spin_flag;
 

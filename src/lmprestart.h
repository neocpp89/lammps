/* -*- c++ -*- ----------------------------------------------------------
   LAMMPS - Large-scale Atomic/Molecular Massively Parallel Simulator
   https://www.lammps.org/, Sandia National Laboratories
   Steve Plimpton, sjplimp@sandia.gov

   Copyright (2003) Sandia Corporation.  Under the terms of Contract
   DE-AC04-94AL85000 with Sandia Corporation, the U.S. Government retains
   certain rights in this software.  This software is distributed under
   the GNU General Public License.

   See the README file in the top-level LAMMPS directory.
------------------------------------------------------------------------- */
// clang-format off
#ifndef LMP_RESTART_H
#define LMP_RESTART_H

#define MAGIC_STRING "LammpS RestartT"
#define ENDIAN 0x0001
#define ENDIANSWAP 0x1000
#define FORMAT_REVISION 3

enum{VERSION,SMALLINT,TAGINT,BIGINT,
     UNITS,NTIMESTEP,DIMENSION,NPROCS,PROCGRID,
     NEWTON_PAIR,NEWTON_BOND,
     XPERIODIC,YPERIODIC,ZPERIODIC,BOUNDARY,
     ATOM_STYLE,NATOMS,NTYPES,
     NBONDS,NBONDTYPES,BOND_PER_ATOM,
     NANGLES,NANGLETYPES,ANGLE_PER_ATOM,
     NDIHEDRALS,NDIHEDRALTYPES,DIHEDRAL_PER_ATOM,
     NIMPROPERS,NIMPROPERTYPES,IMPROPER_PER_ATOM,
     TRICLINIC,BOXLO,BOXHI,XY,XZ,YZ,
     SPECIAL_LJ,SPECIAL_COUL,
     MASS,PAIR,BOND,ANGLE,DIHEDRAL,IMPROPER,
     MULTIPROC,MPIIO,PROCSPERFILE,PERPROC,
     IMAGEINT,BOUNDMIN,TIMESTEP,
     ATOM_ID,ATOM_MAP_STYLE,ATOM_MAP_USER,ATOM_SORTFREQ,ATOM_SORTBIN,
     COMM_MODE,COMM_CUTOFF,COMM_VEL,NO_PAIR,
     EXTRA_BOND_PER_ATOM,EXTRA_ANGLE_PER_ATOM,EXTRA_DIHEDRAL_PER_ATOM,
     EXTRA_IMPROPER_PER_ATOM,EXTRA_SPECIAL_PER_ATOM,ATOM_MAXSPECIAL,
<<<<<<< HEAD
     NELLIPSOIDS,NLINES,NTRIS,NBODIES,LABELMAP};
=======
     NELLIPSOIDS,NLINES,NTRIS,NBODIES,
     ATIME,ATIMESTEP};
>>>>>>> fb2dd26d

#define LB_FACTOR 1.1

#endif<|MERGE_RESOLUTION|>--- conflicted
+++ resolved
@@ -37,12 +37,7 @@
      COMM_MODE,COMM_CUTOFF,COMM_VEL,NO_PAIR,
      EXTRA_BOND_PER_ATOM,EXTRA_ANGLE_PER_ATOM,EXTRA_DIHEDRAL_PER_ATOM,
      EXTRA_IMPROPER_PER_ATOM,EXTRA_SPECIAL_PER_ATOM,ATOM_MAXSPECIAL,
-<<<<<<< HEAD
-     NELLIPSOIDS,NLINES,NTRIS,NBODIES,LABELMAP};
-=======
-     NELLIPSOIDS,NLINES,NTRIS,NBODIES,
-     ATIME,ATIMESTEP};
->>>>>>> fb2dd26d
+     NELLIPSOIDS,NLINES,NTRIS,NBODIES,ATIME,ATIMESTEP,LABELMAP};
 
 #define LB_FACTOR 1.1
 

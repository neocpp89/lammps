--- conflicted
+++ resolved
@@ -67,17 +67,13 @@
   int custom_exclude_flag;
   int *stabilize_steps_flag;
   int *custom_charges_fragid;
-<<<<<<< HEAD
   int *create_atoms_flag;
   int *modify_create_fragid;
   double *nearsq;
-  int nconstraints;
-=======
   int *molecule_keyword;
   int maxnconstraints;
   int *nconstraints;
   char **constraintstr;
->>>>>>> 96f67ebe
   int narrhenius;
   int **var_flag,**var_id; // for keyword values with variable inputs
   int status;
@@ -124,11 +120,7 @@
 
   int *ibonding,*jbonding;
   int *closeneigh; // indicates if bonding atoms of a rxn are 1-2, 1-3, or 1-4 neighbors
-<<<<<<< HEAD
-  int nedge,nequivalent,ndelete,ncreate,nchiral,nconstr; // # edge, equivalent atoms in mapping file
-=======
-  int nedge,nequivalent,ndelete,nchiral; // # edge, equivalent atoms in mapping file
->>>>>>> 96f67ebe
+  int nedge,nequivalent,ndelete,ncreate,nchiral; // # edge, equivalent atoms in mapping file
   int attempted_rxn; // there was an attempt!
   int *local_rxn_count;
   int *ghostly_rxn_count;

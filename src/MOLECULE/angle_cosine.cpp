--- conflicted
+++ resolved
@@ -237,14 +237,13 @@
 
   return k[type] * (1.0 + c);
 }
-<<<<<<< HEAD
+
 /* ---------------------------------------------------------------------- */
 
 void AngleCosine::born_matrix(int type, int i1, int i2, int i3, double& du, double& du2)
 {
   du2 = 0;
   du = k[type];
-=======
 
 /* ----------------------------------------------------------------------
    return ptr to internal members upon request
@@ -255,5 +254,4 @@
   dim = 1;
   if (strcmp(str, "k") == 0) return (void *) k;
   return nullptr;
->>>>>>> 7bfa368d
 }
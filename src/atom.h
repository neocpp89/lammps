/* -*- c++ -*- ----------------------------------------------------------
   LAMMPS - Large-scale Atomic/Molecular Massively Parallel Simulator
   https://www.lammps.org/, Sandia National Laboratories
   Steve Plimpton, sjplimp@sandia.gov

   Copyright (2003) Sandia Corporation.  Under the terms of Contract
   DE-AC04-94AL85000 with Sandia Corporation, the U.S. Government retains
   certain rights in this software.  This software is distributed under
   the GNU General Public License.

   See the README file in the top-level LAMMPS directory.
------------------------------------------------------------------------- */

#ifndef LMP_ATOM_H
#define LMP_ATOM_H

#include "pointers.h"

#include <map>
#include <set>

namespace LAMMPS_NS {

// forward declaration

class AtomVec;

class Atom : protected Pointers {
 public:
  char *atom_style;
  AtomVec *avec;
<<<<<<< HEAD
  enum{DOUBLE,INT,BIGINT};
  enum{GROW=0,RESTART=1,BORDER=2};
  enum{ATOMIC=0,MOLECULAR=1,TEMPLATE=2};
  enum{ATOM=0,BOND=1,ANGLE=2,DIHEDRAL=3,IMPROPER=4};
  enum{MAP_NONE=0,MAP_ARRAY=1,MAP_HASH=2,MAP_YES=3};
=======
  enum { DOUBLE, INT, BIGINT };
  enum { GROW = 0, RESTART = 1, BORDER = 2 };
  enum { ATOMIC = 0, MOLECULAR = 1, TEMPLATE = 2 };
  enum { MAP_NONE = 0, MAP_ARRAY = 1, MAP_HASH = 2, MAP_YES = 3 };
>>>>>>> d74d7cfd

  // atom counts

  bigint natoms;         // total # of atoms in system, could be 0
                         // natoms may not be current if atoms lost
  int nlocal, nghost;    // # of owned and ghost atoms on this proc
  int nmax;              // max # of owned+ghost in arrays on this proc
  int tag_enable;        // 0/1 if atom ID tags are defined
  int molecular;         // 0 = atomic, 1 = standard molecular system,
                         // 2 = molecule template system
  bigint nellipsoids;    // number of ellipsoids
  bigint nlines;         // number of lines
  bigint ntris;          // number of triangles
  bigint nbodies;        // number of bodies

  // system properties

  bigint nbonds, nangles, ndihedrals, nimpropers;
  int ntypes, nbondtypes, nangletypes, ndihedraltypes, nimpropertypes;
  int bond_per_atom, angle_per_atom, dihedral_per_atom, improper_per_atom;
  int extra_bond_per_atom, extra_angle_per_atom;
  int extra_dihedral_per_atom, extra_improper_per_atom;

  int firstgroup;          // store atoms in this group first, -1 if unset
  int nfirst;              // # of atoms in first group on this proc
  char *firstgroupname;    // group-ID to store first, null pointer if unset

  // --------------------------------------------------------------------
  // 1st customization section: customize by adding new per-atom variable
  // per-atom vectors and arrays

  tagint *tag;
  int *type, *mask;
  imageint *image;
  double **x, **v, **f;

  // charged and dipolar particles

  double *rmass;
  double *q, **mu;

  // finite-size particles

  double *radius;
  double **omega, **angmom, **torque;
  int *ellipsoid, *line, *tri, *body;

  // molecular systems

  tagint *molecule;
  int *molindex, *molatom;

  int **nspecial;      // 0,1,2 = cumulative # of 1-2,1-3,1-4 neighs
  tagint **special;    // IDs of 1-2,1-3,1-4 neighs of each atom
  int maxspecial;      // special[nlocal][maxspecial]

  int *num_bond;
  int **bond_type;
  tagint **bond_atom;

  int *num_angle;
  int **angle_type;
  tagint **angle_atom1, **angle_atom2, **angle_atom3;

  int *num_dihedral;
  int **dihedral_type;
  tagint **dihedral_atom1, **dihedral_atom2, **dihedral_atom3, **dihedral_atom4;

  int *num_improper;
  int **improper_type;
  tagint **improper_atom1, **improper_atom2, **improper_atom3, **improper_atom4;

  // PERI package

  double *vfrac, *s0;
  double **x0;

  // SPIN package

  double **sp, **fm, **fm_long;

  // USER_EFF and USER-AWPMD packages

  int *spin;
  double *eradius, *ervel, *erforce;
  double *ervelforce;
  double **cs, **csforce, **vforce;
  int *etag;

  // USER-DPD package

  double *uCond, *uMech, *uChem, *uCGnew, *uCG;
  double *duChem;
  double *dpdTheta;
  int nspecies_dpd;

  // USER-MESO package

  double **cc, **cc_flux;           // cc = chemical concentration
  double *edpd_temp, *edpd_flux;    // temperature and heat flux
  double *vest_temp;
  double *edpd_cv;    // heat capacity
  int cc_species;

  // USER-MESONT package

  double *length;
  int *buckling;
  tagint **bond_nt;

  // USER-SMD package

  double *contact_radius;
  double **smd_data_9;
  double **smd_stress;
  double *eff_plastic_strain;
  double *eff_plastic_strain_rate;
  double *damage;

  // USER-SPH package

  double *rho, *drho, *esph, *desph, *cv;
  double **vest;

  // end of customization section
  // --------------------------------------------------------------------

  // --------------------------------------------------------------------
  // 2nd customization section: customize by adding new flags
  // identical list as Atom::set_atomflag_defaults()
  // most are existence flags for per-atom vectors and arrays
  // 1 if variable is used, 0 if not

<<<<<<< HEAD
  int labelmapflag;              // type labels
  int sphere_flag,ellipsoid_flag,line_flag,tri_flag,body_flag;
  int peri_flag,electron_flag;
  int wavepacket_flag,sph_flag;

  int molecule_flag,molindex_flag,molatom_flag;
  int q_flag,mu_flag;
  int rmass_flag,radius_flag,omega_flag,torque_flag,angmom_flag;
  int vfrac_flag,spin_flag,eradius_flag,ervel_flag,erforce_flag;
  int cs_flag,csforce_flag,vforce_flag,ervelforce_flag,etag_flag;
  int rho_flag,esph_flag,cv_flag,vest_flag;
  int dpd_flag,edpd_flag,tdpd_flag;
=======
  int sphere_flag, ellipsoid_flag, line_flag, tri_flag, body_flag;
  int peri_flag, electron_flag;
  int wavepacket_flag, sph_flag;

  int molecule_flag, molindex_flag, molatom_flag;
  int q_flag, mu_flag;
  int rmass_flag, radius_flag, omega_flag, torque_flag, angmom_flag;
  int vfrac_flag, spin_flag, eradius_flag, ervel_flag, erforce_flag;
  int cs_flag, csforce_flag, vforce_flag, ervelforce_flag, etag_flag;
  int rho_flag, esph_flag, cv_flag, vest_flag;
  int dpd_flag, edpd_flag, tdpd_flag;
>>>>>>> d74d7cfd
  int mesont_flag;

  // SPIN package

  int sp_flag;

  // USER-SMD package

  int x0_flag;
  int smd_flag, damage_flag;
  int contact_radius_flag, smd_data_9_flag, smd_stress_flag;
  int eff_plastic_strain_flag, eff_plastic_strain_rate_flag;

  // Peridynamics scale factor, used by dump cfg

  double pdscale;

  // end of customization section
  // --------------------------------------------------------------------

  // per-atom data struct describing all per-atom vectors/arrays

  struct PerAtom {
    char *name;
    void *address;
    void *address_length;
    int *address_maxcols;
    int datatype;
    int cols;
    int collength;
    int threadflag;
  };

  PerAtom *peratom;
  int nperatom, maxperatom;

  // custom arrays used by fix property/atom

  int **ivector;
  double **dvector;
  char **iname, **dname;
  int nivector, ndvector;

  // molecule templates
  // each template can be a set of consecutive molecules
  // each with same ID (stored in molecules)
  // 1st molecule in template stores nset = # in set

  int nmolecule;
  class Molecule **molecules;

  // type label maps

  int nlmap;
  class LabelMap **lmaps;

  // extra peratom info in restart file destined for fix & diag

  double **extra;

  // per-type arrays

  double *mass;
  int *mass_setflag;

  // callback ptrs for atom arrays managed by fix classes

  int nextra_grow, nextra_restart, nextra_border;    // # of callbacks of each type
  int *extra_grow, *extra_restart, *extra_border;    // index of fix to callback to
  int nextra_grow_max, nextra_restart_max;           // size of callback lists
  int nextra_border_max;
  int nextra_store;

  int map_style;                    // style of atom map: 0=none, 1=array, 2=hash
  int map_user;                     // user requested map style:
                                    // 0 = no request, 1=array, 2=hash, 3=yes
  tagint map_tag_max;               // max atom ID that map() is setup for
  std::set<tagint> *unique_tags;    // set to ensure that bodies have unique tags

  // spatial sorting of atoms

  int sortfreq;          // sort atoms every this many steps, 0 = off
  bigint nextsort;       // next timestep to sort on
  double userbinsize;    // requested sort bin size

  // indices of atoms with same ID

  int *sametag;    // sametag[I] = next atom with same ID, -1 if no more

  // AtomVec factory types and map

  typedef AtomVec *(*AtomVecCreator)(LAMMPS *);
  typedef std::map<std::string, AtomVecCreator> AtomVecCreatorMap;
  AtomVecCreatorMap *avec_map;

  // --------------------------------------------------------------------
  // functions

  Atom(class LAMMPS *);
  ~Atom();

  void settings(class Atom *);
  void peratom_create();
  void add_peratom(const char *, void *, int, int, int threadflag = 0);
  void add_peratom_change_columns(const char *, int);
  void add_peratom_vary(const char *, void *, int, int *, void *, int collength = 0);
  void create_avec(const std::string &, int, char **, int);
  virtual AtomVec *new_avec(const std::string &, int, int &);

  void init();
  void setup();

  AtomVec *style_match(const char *);
  void modify_params(int, char **);
  void tag_check();
  void tag_extend();
  int tag_consecutive();

  void bonus_check();

  int parse_data(const char *);

  void deallocate_topology();

  void data_atoms(int, char *, tagint, tagint, int, int, double *,
                  int, int *);
  void data_vels(int, char *, tagint);
  void data_bonds(int, char *, int *, tagint, int, int, int *);
  void data_angles(int, char *, int *, tagint, int, int, int *);
  void data_dihedrals(int, char *, int *, tagint, int, int, int *);
  void data_impropers(int, char *, int *, tagint, int, int, int *);
  void data_bonus(int, char *, AtomVec *, tagint);
  void data_bodies(int, char *, AtomVec *, tagint);
  void data_fix_compute_variable(int, int);

  virtual void allocate_type_arrays();
  void set_mass(const char *, int, const char *, int, int, int *);
  void set_mass(const char *, int, int, double);
  void set_mass(const char *, int, int, char **);
  void set_mass(double *);
  void check_mass(const char *, int);

  int radius_consistency(int, double &);
  int shape_consistency(int, double &, double &, double &);

  void add_molecule(int, char **);
  int find_molecule(char *);
  void add_molecule_atom(class Molecule *, int, int, tagint);

  int add_label_map(std::string mapID = "");
  int find_label(std::string, int);
  int find_labelmap(std::string);

  void first_reorder();
  virtual void sort();

  void add_callback(int);
  void delete_callback(const char *, int);
  void update_callback(int);

  int find_custom(const char *, int &);
  virtual int add_custom(const char *, int);
  virtual void remove_custom(int, int);

  virtual void sync_modify(ExecutionSpace, unsigned int, unsigned int) {}

  void *extract(const char *);
  int extract_datatype(const char *);

  inline int *get_map_array() { return map_array; };
  inline int get_map_size() { return map_tag_max + 1; };
  inline int get_max_same() { return max_same; };
  inline int get_map_maxarray() { return map_maxarray + 1; };

  // NOTE: placeholder method until KOKKOS/AtomVec is refactored
  int memcheck(const char *) { return 1; }

  double memory_usage();

  // functions for global to local ID mapping
  // map lookup function inlined for efficiency
  // return -1 if no map defined

  inline int map(tagint global)
  {
    if (map_style == 1)
      return map_array[global];
    else if (map_style == 2)
      return map_find_hash(global);
    else
      return -1;
  };

  void map_init(int check = 1);
  void map_clear();
  void map_set();
  void map_one(tagint, int);
  int map_style_set();
  void map_delete();
  int map_find_hash(tagint);

 protected:
  // global to local ID mapping

  int *map_array;      // direct map via array that holds map_tag_max
  int map_maxarray;    // allocated size of map_array (1 larger than this)

  struct HashElem {    // hashed map
    tagint global;     // key to search on = global ID
    int local;         // value associated with key = local index
    int next;          // next entry in this bucket, -1 if last
  };
  int map_nhash;         // # of entries hash table can hold
  int map_nused;         // # of actual entries in hash table
  int map_free;          // ptr to 1st unused entry in hash table
  int map_nbucket;       // # of hash buckets
  int *map_bucket;       // ptr to 1st entry in each bucket
  HashElem *map_hash;    // hash table

  int max_same;    // allocated size of sametag

  // spatial sorting of atoms

  int nbins;                           // # of sorting bins
  int nbinx, nbiny, nbinz;             // bins in each dimension
  int maxbin;                          // max # of bins
  int maxnext;                         // max size of next,permute
  int *binhead;                        // 1st atom in each bin
  int *next;                           // next atom in bin
  int *permute;                        // permutation vector
  double bininvx, bininvy, bininvz;    // inverse actual bin sizes
  double bboxlo[3], bboxhi[3];         // bounding box of my sub-domain

  void set_atomflag_defaults();
  void setup_sort_bins();
  int next_prime(int);

 private:
  template <typename T> static AtomVec *avec_creator(LAMMPS *);
};

}    // namespace LAMMPS_NS

#endif

/* ERROR/WARNING messages:

E: Atom IDs must be used for molecular systems

Atom IDs are used to identify and find partner atoms in bonds.

E: Unrecognized atom style

The choice of atom style is unknown.

E: Could not find atom_modify first group ID

Self-explanatory.

E: Illegal ... command

Self-explanatory.  Check the input script syntax and compare to the
documentation for the command.  You can use -echo screen as a
command-line option when running LAMMPS to see the offending line.

E: Atom_modify id command after simulation box is defined

The atom_modify id command cannot be used after a read_data,
read_restart, or create_box command.

E: Atom_modify map command after simulation box is defined

The atom_modify map command cannot be used after a read_data,
read_restart, or create_box command.

E: Atom_modify sort and first options cannot be used together

Self-explanatory.

E: One or more Atom IDs is negative

Atom IDs must be positive integers.

E: One or more atom IDs is too big

The limit on atom IDs is set by the SMALLBIG, BIGBIG, SMALLSMALL
setting in your Makefile.  See Section_start 2.2 of the manual for
more details.

E: One or more atom IDs is zero

Either all atoms IDs must be zero or none of them.

E: Non-zero atom IDs with atom_modify id = no

Self-explanatory.

E: All atom IDs = 0 but atom_modify id = yes

Self-explanatory.

E: Duplicate atom IDs exist

Self-explanatory.

E: New atom IDs exceed maximum allowed ID

See the setting for tagint in the src/lmptype.h file.

E: Incorrect atom format in data file

Number of values per atom line in the data file is not consistent with
the atom style.

E: Incorrect format of ... section in data file

Number or type of values per line in the given section of the data file
is not consistent with the requirements for this section.

E: Invalid atom type in Atoms section of data file

Atom types must range from 1 to specified # of types.

E: Incorrect velocity format in data file

Each atom style defines a format for the Velocity section
of the data file.  The read-in lines do not match.

E: Invalid atom ID in Velocities section of data file

Atom IDs must be positive integers and within range of defined
atoms.

E: Invalid atom ID in Bonds section of data file

Atom IDs must be positive integers and within range of defined
atoms.

E: Invalid bond type in Bonds section of data file

Bond type must be positive integer and within range of specified bond
types.

E: Invalid atom ID in Angles section of data file

Atom IDs must be positive integers and within range of defined
atoms.

E: Invalid angle type in Angles section of data file

Angle type must be positive integer and within range of specified angle
types.

E: Invalid atom ID in Dihedrals section of data file

Atom IDs must be positive integers and within range of defined
atoms.

E: Invalid dihedral type in Dihedrals section of data file

Dihedral type must be positive integer and within range of specified
dihedral types.

E: Invalid atom ID in Impropers section of data file

Atom IDs must be positive integers and within range of defined
atoms.

E: Invalid improper type in Impropers section of data file

Improper type must be positive integer and within range of specified
improper types.

E: Incorrect bonus data format in data file

See the read_data doc page for a description of how various kinds of
bonus data must be formatted for certain atom styles.

E: Invalid atom ID in Bonus section of data file

Atom IDs must be positive integers and within range of defined
atoms.

E: Invalid atom ID in Bodies section of data file

Atom IDs must be positive integers and within range of defined
atoms.

E: Reuse of molecule template ID

The template IDs must be unique.

E: Atom sort did not operate correctly

This is an internal LAMMPS error.  Please report it to the
developers.

E: Too many atom sorting bins

This is likely due to an immense simulation box that has blown up
to a large size.

U: Cannot set mass for this atom style

This atom style does not support mass settings for each atom type.
Instead they are defined on a per-atom basis in the data file.

U: Invalid mass line in data file

Self-explanatory.

U: Invalid type for mass set

Mass command must set a type from 1-N where N is the number of atom
types.

U: Invalid mass value

Self-explanatory.

U: All masses are not set

For atom styles that define masses for each atom type, all masses must
be set in the data file or by the mass command before running a
simulation.  They must also be set before using the velocity
command.

*/<|MERGE_RESOLUTION|>--- conflicted
+++ resolved
@@ -29,18 +29,11 @@
  public:
   char *atom_style;
   AtomVec *avec;
-<<<<<<< HEAD
-  enum{DOUBLE,INT,BIGINT};
-  enum{GROW=0,RESTART=1,BORDER=2};
-  enum{ATOMIC=0,MOLECULAR=1,TEMPLATE=2};
-  enum{ATOM=0,BOND=1,ANGLE=2,DIHEDRAL=3,IMPROPER=4};
-  enum{MAP_NONE=0,MAP_ARRAY=1,MAP_HASH=2,MAP_YES=3};
-=======
   enum { DOUBLE, INT, BIGINT };
   enum { GROW = 0, RESTART = 1, BORDER = 2 };
   enum { ATOMIC = 0, MOLECULAR = 1, TEMPLATE = 2 };
+  enum { ATOM = 0, BOND = 1, ANGLE = 2, DIHEDRAL = 3, IMPROPER = 4 };
   enum { MAP_NONE = 0, MAP_ARRAY = 1, MAP_HASH = 2, MAP_YES = 3 };
->>>>>>> d74d7cfd
 
   // atom counts
 
@@ -174,20 +167,7 @@
   // most are existence flags for per-atom vectors and arrays
   // 1 if variable is used, 0 if not
 
-<<<<<<< HEAD
-  int labelmapflag;              // type labels
-  int sphere_flag,ellipsoid_flag,line_flag,tri_flag,body_flag;
-  int peri_flag,electron_flag;
-  int wavepacket_flag,sph_flag;
-
-  int molecule_flag,molindex_flag,molatom_flag;
-  int q_flag,mu_flag;
-  int rmass_flag,radius_flag,omega_flag,torque_flag,angmom_flag;
-  int vfrac_flag,spin_flag,eradius_flag,ervel_flag,erforce_flag;
-  int cs_flag,csforce_flag,vforce_flag,ervelforce_flag,etag_flag;
-  int rho_flag,esph_flag,cv_flag,vest_flag;
-  int dpd_flag,edpd_flag,tdpd_flag;
-=======
+  int labelmapflag;
   int sphere_flag, ellipsoid_flag, line_flag, tri_flag, body_flag;
   int peri_flag, electron_flag;
   int wavepacket_flag, sph_flag;
@@ -199,7 +179,6 @@
   int cs_flag, csforce_flag, vforce_flag, ervelforce_flag, etag_flag;
   int rho_flag, esph_flag, cv_flag, vest_flag;
   int dpd_flag, edpd_flag, tdpd_flag;
->>>>>>> d74d7cfd
   int mesont_flag;
 
   // SPIN package

/* ----------------------------------------------------------------------
   LAMMPS - Large-scale Atomic/Molecular Massively Parallel Simulator
   http://lammps.sandia.gov, Sandia National Laboratories
   Steve Plimpton, sjplimp@sandia.gov

   Copyright (2003) Sandia Corporation.  Under the terms of Contract
   DE-AC04-94AL85000 with Sandia Corporation, the U.S. Government retains
   certain rights in this software.  This software is distributed under
   the GNU General Public License.

   See the README file in the top-level LAMMPS directory.
------------------------------------------------------------------------- */

#include "atom_vec_hybrid.h"
#include <cstring>
#include "atom.h"
#include "comm.h"
#include "memory.h"
#include "error.h"
#include "tokenizer.h"
#include "fmt/format.h"

using namespace LAMMPS_NS;

#define NFIELDSTRINGS 12         // # of field strings
enum{ELLIPSOID,LINE,TRIANGLE,BODY};   // also in WriteData

/* ---------------------------------------------------------------------- */

AtomVecHybrid::AtomVecHybrid(LAMMPS *lmp) : AtomVec(lmp)
{
  nstyles = 0;
  styles = NULL;
  keywords = NULL;
  fieldstrings = NULL;

  bonus_flag = 0;
  nstyles_bonus = 0;
  styles_bonus = NULL;

  // these strings will be concatenated from sub-style strings
  // fields_data_atom & fields_data_vel start with fields common to all styles

  fields_grow = fields_copy = fields_comm = fields_comm_vel = (char *) "";
  fields_reverse = fields_border = fields_border_vel = (char *) "";
  fields_exchange = fields_restart = fields_create = (char *) "";
  fields_data_atom = (char *) "id type x";
  fields_data_vel = (char *) "id v";

  fields_allocated = 0;
}

/* ---------------------------------------------------------------------- */

AtomVecHybrid::~AtomVecHybrid()
{
  for (int k = 0; k < nstyles; k++) delete styles[k];
  delete [] styles;
  for (int k = 0; k < nstyles; k++) delete [] keywords[k];
  delete [] keywords;
  delete [] styles_bonus;

  if (!fields_allocated) return;

  delete [] fields_grow;
  delete [] fields_copy;
  delete [] fields_comm;
  delete [] fields_comm_vel;
  delete [] fields_reverse;
  delete [] fields_border;
  delete [] fields_border_vel;
  delete [] fields_exchange;
  delete [] fields_restart;
  delete [] fields_create;
  delete [] fields_data_atom;
  delete [] fields_data_vel;

  for (int k = 0; k < nstyles; k++) delete [] fieldstrings[k].fstr;
  delete [] fieldstrings;
}

/* ----------------------------------------------------------------------
   process sub-style args
------------------------------------------------------------------------- */

void AtomVecHybrid::process_args(int narg, char **arg)
{
  // create list of all known atom styles

  build_styles();

  // allocate list of sub-styles as big as possibly needed if no extra args

  styles = new AtomVec*[narg];
  keywords = new char*[narg];

  // allocate each sub-style
  // call process_args() with set of args that are not atom style names
  // use known_style() to determine which args these are

  int i,jarg,dummy;

  int iarg = 0;
  nstyles = 0;
  while (iarg < narg) {
    if (strcmp(arg[iarg],"hybrid") == 0)
      error->all(FLERR,"Atom style hybrid cannot have hybrid as an argument");
    for (i = 0; i < nstyles; i++)
      if (strcmp(arg[iarg],keywords[i]) == 0)
        error->all(FLERR,"Atom style hybrid cannot use same atom style twice");
    styles[nstyles] = atom->new_avec(arg[iarg],1,dummy);
    keywords[nstyles] = new char[strlen(arg[iarg])+1];
    strcpy(keywords[nstyles],arg[iarg]);
    jarg = iarg + 1;
    while (jarg < narg && !known_style(arg[jarg])) jarg++;
    styles[nstyles]->process_args(jarg-iarg-1,&arg[iarg+1]);
    iarg = jarg;
    nstyles++;
  }

  // hybrid settings are MAX or MIN of sub-style settings
  // check for both mass_type = 0 and 1, so can warn

  molecular = 0;
  maxexchange = 0;

  for (int k = 0; k < nstyles; k++) {
    if ((styles[k]->molecular == 1 && molecular == 2) ||
        (styles[k]->molecular == 2 && molecular == 1))
      error->all(FLERR,
                 "Cannot mix molecular and molecule template atom styles");
    molecular = MAX(molecular,styles[k]->molecular);

    bonds_allow = MAX(bonds_allow,styles[k]->bonds_allow);
    angles_allow = MAX(angles_allow,styles[k]->angles_allow);
    dihedrals_allow = MAX(dihedrals_allow,styles[k]->dihedrals_allow);
    impropers_allow = MAX(impropers_allow,styles[k]->impropers_allow);
    mass_type = MAX(mass_type,styles[k]->mass_type);
    dipole_type = MAX(dipole_type,styles[k]->dipole_type);
    forceclearflag = MAX(forceclearflag,styles[k]->forceclearflag);
    maxexchange += styles[k]->maxexchange;

    if (styles[k]->molecular == 2) onemols = styles[k]->onemols;
  }

  // issue a warning if both per-type mass and per-atom rmass are defined

  int mass_pertype = 0;
  int mass_peratom = 0;

  for (int k = 0; k < nstyles; k++) {
    if (styles[k]->mass_type == 0) mass_peratom = 1;
    if (styles[k]->mass_type == 1) mass_pertype = 1;
  }

  if (mass_pertype && mass_peratom && comm->me == 0)
    error->warning(FLERR,
                   "Atom_style hybrid defines both pertype and peratom masses "
                   "- both must be set, only peratom masses will be used");

  // free allstyles created by build_styles()

  for (int i = 0; i < nallstyles; i++) delete [] allstyles[i];
  delete [] allstyles;

  // set field strings from all substyles

  fieldstrings = new FieldStrings[nstyles];

  for (int k = 0; k < nstyles; k++) {
    fieldstrings[k].fstr = new char*[NFIELDSTRINGS];
    fieldstrings[k].fstr[0] = styles[k]->fields_grow;
    fieldstrings[k].fstr[1] = styles[k]->fields_copy;
    fieldstrings[k].fstr[2] = styles[k]->fields_comm;
    fieldstrings[k].fstr[3] = styles[k]->fields_comm_vel;
    fieldstrings[k].fstr[4] = styles[k]->fields_reverse;
    fieldstrings[k].fstr[5] = styles[k]->fields_border;
    fieldstrings[k].fstr[6] = styles[k]->fields_border_vel;
    fieldstrings[k].fstr[7] = styles[k]->fields_exchange;
    fieldstrings[k].fstr[8] = styles[k]->fields_restart;
    fieldstrings[k].fstr[9] = styles[k]->fields_create;
    fieldstrings[k].fstr[10] = styles[k]->fields_data_atom;
    fieldstrings[k].fstr[11] = styles[k]->fields_data_vel;
  }

  // merge field strings from all sub-styles
  // save concat_grow to check for duplicates of special-case fields

  char *concat_grow;;
  char *null = NULL;

  fields_grow = merge_fields(0,fields_grow,1,concat_grow);
  fields_copy = merge_fields(1,fields_copy,0,null);
  fields_comm = merge_fields(2,fields_comm,0,null);
  fields_comm_vel = merge_fields(3,fields_comm_vel,0,null);
  fields_reverse = merge_fields(4,fields_reverse,0,null);
  fields_border = merge_fields(5,fields_border,0,null);
  fields_border_vel = merge_fields(6,fields_border_vel,0,null);
  fields_exchange = merge_fields(7,fields_exchange,0,null);
  fields_restart = merge_fields(8,fields_restart,0,null);
  fields_create = merge_fields(9,fields_create,0,null);
  fields_data_atom = merge_fields(10,fields_data_atom,0,null);
  fields_data_vel = merge_fields(11,fields_data_vel,0,null);

  fields_allocated = 1;

  // check concat_grow for multiple special-case fields
  // may cause issues with style-specific create_atom() and data_atom() methods
  // issue warnings if appear in multiple sub-styles

  const char *dupfield[] = {"radius","rmass"};
  int ndupfield = 2;
  char *ptr;

  for (int idup = 0; idup < ndupfield; idup++) {
    char *dup = (char *) dupfield[idup];
    ptr = strstr(concat_grow,dup);
    if ((ptr && strstr(ptr+1,dup)) && (comm->me == 0))
      error->warning(FLERR,fmt::format("Peratom {} is in multiple sub-styles "
                                       "- must be used consistently",dup));
  }

  delete [] concat_grow;

  // set bonus_flag if any substyle has bonus data
  // set nstyles_bonus & styles_bonus
  // sum two sizes over contributions from each substyle with bonus data.

  nstyles_bonus = 0;
  for (int k = 0; k < nstyles; k++)
    if (styles[k]->bonus_flag) nstyles_bonus++;

  if (nstyles_bonus) {
    bonus_flag = 1;
    styles_bonus = new AtomVec*[nstyles_bonus];
    nstyles_bonus = 0;
    size_forward_bonus = 0;
    size_border_bonus = 0;
    for (int k = 0; k < nstyles; k++) {
      if (styles[k]->bonus_flag) {
        styles_bonus[nstyles_bonus++] = styles[k];
        size_forward_bonus += styles[k]->size_forward_bonus;
        size_border_bonus += styles[k]->size_border_bonus;
      }
    }
  }

  // parent AtomVec can now operate on merged fields

  setup_fields();
}

/* ---------------------------------------------------------------------- */

void AtomVecHybrid::init()
{
  AtomVec::init();
  for (int k = 0; k < nstyles; k++) styles[k]->init();
}

/* ---------------------------------------------------------------------- */

void AtomVecHybrid::grow_pointers()
{
  for (int k = 0; k < nstyles; k++) styles[k]->grow_pointers();
}

/* ---------------------------------------------------------------------- */

void AtomVecHybrid::force_clear(int n, size_t nbytes)
{
  for (int k = 0; k < nstyles; k++)
    if (styles[k]->forceclearflag) styles[k]->force_clear(n,nbytes);
}

/* ---------------------------------------------------------------------- */

void AtomVecHybrid::copy_bonus(int i, int j, int delflag)
{
  for (int k = 0; k < nstyles_bonus; k++)
    styles_bonus[k]->copy_bonus(i,j,delflag);
}

/* ---------------------------------------------------------------------- */

void AtomVecHybrid::clear_bonus()
{
  for (int k = 0; k < nstyles_bonus; k++)
    styles_bonus[k]->clear_bonus();
}

/* ---------------------------------------------------------------------- */

int AtomVecHybrid::pack_comm_bonus(int n, int *list, double *buf)
{
  int m = 0;
  for (int k = 0; k < nstyles_bonus; k++)
    m += styles_bonus[k]->pack_comm_bonus(n,list,buf);
  return m;
}

/* ---------------------------------------------------------------------- */

void AtomVecHybrid::unpack_comm_bonus(int n, int first, double *buf)
{
  for (int k = 0; k < nstyles_bonus; k++)
    styles_bonus[k]->unpack_comm_bonus(n,first,buf);
}

/* ---------------------------------------------------------------------- */

int AtomVecHybrid::pack_border_bonus(int n, int *list, double *buf)
{
  int m = 0;
  for (int k = 0; k < nstyles_bonus; k++)
    m += styles_bonus[k]->pack_border_bonus(n,list,buf);
  return m;
}

/* ---------------------------------------------------------------------- */

int AtomVecHybrid::unpack_border_bonus(int n, int first, double *buf)
{
  int m = 0;
  for (int k = 0; k < nstyles_bonus; k++)
    m += styles_bonus[k]->unpack_border_bonus(n,first,buf);
  return m;
}

/* ---------------------------------------------------------------------- */

int AtomVecHybrid::pack_exchange_bonus(int i, double *buf)
{
  int m = 0;
  for (int k = 0; k < nstyles_bonus; k++)
    m += styles_bonus[k]->pack_exchange_bonus(i,buf);
  return m;
}

/* ---------------------------------------------------------------------- */

int AtomVecHybrid::unpack_exchange_bonus(int ilocal, double *buf)
{
  int m = 0;
  for (int k = 0; k < nstyles_bonus; k++)
    m += styles_bonus[k]->unpack_exchange_bonus(ilocal,buf);
  return m;
}

/* ---------------------------------------------------------------------- */

int AtomVecHybrid::size_restart_bonus()
{
  int n = 0;
  for (int k = 0; k < nstyles_bonus; k++)
    n += styles_bonus[k]->size_restart_bonus();
  return n;
}

/* ---------------------------------------------------------------------- */

int AtomVecHybrid::pack_restart_bonus(int i, double *buf)
{
  int m = 0;
  for (int k = 0; k < nstyles_bonus; k++)
    m += styles_bonus[k]->pack_restart_bonus(i,buf);
  return m;
}

/* ---------------------------------------------------------------------- */

int AtomVecHybrid::unpack_restart_bonus(int ilocal, double *buf)
{
  int m = 0;
  for (int k = 0; k < nstyles_bonus; k++)
    m += styles_bonus[k]->unpack_restart_bonus(ilocal,buf);
  return m;
}

/* ---------------------------------------------------------------------- */

bigint AtomVecHybrid::memory_usage_bonus()
{
  bigint bytes = 0;
  for (int k = 0; k < nstyles_bonus; k++)
    bytes += styles_bonus[k]->memory_usage_bonus();
  return bytes;
}

/* ----------------------------------------------------------------------
   modify values for AtomVec::pack_restart() to pack
------------------------------------------------------------------------- */

void AtomVecHybrid::pack_restart_pre(int ilocal)
{
  for (int k = 0; k < nstyles; k++)
    styles[k]->pack_restart_pre(ilocal);
}

/* ----------------------------------------------------------------------
   unmodify values packed by AtomVec::pack_restart()
------------------------------------------------------------------------- */

void AtomVecHybrid::pack_restart_post(int ilocal)
{
  for (int k = 0; k < nstyles; k++)
    styles[k]->pack_restart_post(ilocal);
}

/* ----------------------------------------------------------------------
   initialize other atom quantities after AtomVec::unpack_restart()
------------------------------------------------------------------------- */

void AtomVecHybrid::unpack_restart_init(int ilocal)
{
  for (int k = 0; k < nstyles; k++)
    styles[k]->unpack_restart_init(ilocal);
}

/* ----------------------------------------------------------------------
   initialize non-zero atom quantities
------------------------------------------------------------------------- */

void AtomVecHybrid::create_atom_post(int ilocal)
{
  for (int k = 0; k < nstyles; k++)
    styles[k]->create_atom_post(ilocal);
}

/* ----------------------------------------------------------------------
   modify what AtomVec::data_atom() just unpacked
   or initialize other atom quantities
------------------------------------------------------------------------- */

void AtomVecHybrid::data_atom_post(int ilocal)
{
  for (int k = 0; k < nstyles; k++)
    styles[k]->data_atom_post(ilocal);
}

/* ----------------------------------------------------------------------
   modify values for AtomVec::pack_data() to pack
------------------------------------------------------------------------- */

void AtomVecHybrid::pack_data_pre(int ilocal)
{
  for (int k = 0; k < nstyles; k++)
    styles[k]->pack_data_pre(ilocal);
}

/* ----------------------------------------------------------------------
   unmodify values packed by AtomVec::pack_data()
------------------------------------------------------------------------- */

void AtomVecHybrid::pack_data_post(int ilocal)
{
  for (int k = 0; k < nstyles; k++)
    styles[k]->pack_data_post(ilocal);
}

/* ----------------------------------------------------------------------
   pack bonus info for writing to data file, match flag to sub-style
------------------------------------------------------------------------- */

int AtomVecHybrid::pack_data_bonus(double *buf, int flag)
{
  for (int k = 0; k < nstyles; k++) {
    if (flag == ELLIPSOID && strcmp(keywords[k],"ellipsoid") != 0) continue;
    if (flag == LINE && strcmp(keywords[k],"line") != 0) continue;
    if (flag == TRIANGLE && strcmp(keywords[k],"tri") != 0) continue;
    if (flag == BODY && strcmp(keywords[k],"body") != 0) continue;
    
    return styles[k]->pack_data_bonus(buf,flag);
  }
  return 0;
}

/* ----------------------------------------------------------------------
   write bonus info to data file, match flag to sub-style
------------------------------------------------------------------------- */

void AtomVecHybrid::write_data_bonus(FILE *fp, int n, double *buf, int flag)
{
  for (int k = 0; k < nstyles; k++) {
<<<<<<< HEAD
    if (flag == ELLIPSOID && strcmp(keywords[k],"ellipsoid") != 0) continue;
    if (flag == LINE && strcmp(keywords[k],"line") != 0) continue;
    if (flag == TRIANGLE && strcmp(keywords[k],"tri") != 0) continue;
    if (flag == BODY && strcmp(keywords[k],"body") != 0) continue;
=======
    if (flag == ELLIPSOID && strcmp(keywords[k],"ellipsoid") == 0)
      return styles[k]->pack_data_bonus(buf,flag);
    if (flag == LINE && strcmp(keywords[k],"line") == 0)
      return styles[k]->pack_data_bonus(buf,flag);
    if (flag == TRIANGLE && strcmp(keywords[k],"tri") == 0)
      return styles[k]->pack_data_bonus(buf,flag);
  }
  return 0;
}

/* ----------------------------------------------------------------------
   write bonus info to data file
------------------------------------------------------------------------- */
>>>>>>> 7e140399

    styles[k]->write_data_bonus(fp,n,buf,flag);
  }
}

/* ----------------------------------------------------------------------
   assign an index to named atom property and return index
   returned value encodes which sub-style and index returned by sub-style
   return -1 if name is unknown to any sub-styles
------------------------------------------------------------------------- */

int AtomVecHybrid::property_atom(char *name)
{
  for (int k = 0; k < nstyles; k++) {
    int index = styles[k]->property_atom(name);
    if (index >= 0) return index*nstyles + k;
  }
  return -1;
}

/* ----------------------------------------------------------------------
   pack per-atom data into buf for ComputePropertyAtom
   index maps to data specific to this atom style
------------------------------------------------------------------------- */

void AtomVecHybrid::pack_property_atom(int multiindex, double *buf,
                                       int nvalues, int groupbit)
{
  int k = multiindex % nstyles;
  int index = multiindex/nstyles;
  styles[k]->pack_property_atom(index,buf,nvalues,groupbit);
}

// ----------------------------------------------------------------------
// internal methods
// ----------------------------------------------------------------------

/* ----------------------------------------------------------------------
   merge fields and remove duplicate fields
   concat = root + Inum fields string from all substyles
   return dedup = concat with duplicate fields removed
   if concat_flag set, also return concat (w/ duplicates)
     so caller can check for problematic fields, call will free it
------------------------------------------------------------------------- */

char *AtomVecHybrid::merge_fields(int inum, char *root,
                                  int concat_flag, char *&concat_str)
{
  // create concatenated string of length size from root + all substyles

  int size = strlen(root) + 1;
  for (int k = 0; k < nstyles; k++)
    size += strlen(fieldstrings[k].fstr[inum]) + 1;

  char *concat = new char[size];
  strcpy(concat,root);

  for (int k = 0; k < nstyles; k++) {
    if (strlen(concat)) strcat(concat," ");
    strcat(concat,fieldstrings[k].fstr[inum]);
  }

  // identify unique words in concatenated string

  std::vector<std::string> words = Tokenizer(concat, " ").as_vector();
  int nwords = words.size();

  int *unique = new int[nwords];

  for (int i = 0; i < nwords; i++) {
    unique[i] = 1;
    for (int j = 0; j < i; j++)
      if (words[i] == words[j]) unique[i] = 0;
  }

  // construct a new deduped string

  char *dedup = new char[size];
  dedup[0] = '\0';

  for (int i = 0; i < nwords; i++) {
    if (!unique[i]) continue;
    strcat(dedup,words[i].c_str());
    if (i < nwords-1) strcat(dedup," ");
  }

  // clean up or return concat

  if (concat_flag) concat_str = concat;
  else delete [] concat;

  // clean up

  delete [] unique;

  // return final concatenated, deduped string

  return dedup;
}

/* ----------------------------------------------------------------------
   allstyles = list of all atom styles in this LAMMPS executable
------------------------------------------------------------------------- */

void AtomVecHybrid::build_styles()
{
  nallstyles = 0;
#define ATOM_CLASS
#define AtomStyle(key,Class) nallstyles++;
#include "style_atom.h"
#undef AtomStyle
#undef ATOM_CLASS

  allstyles = new char*[nallstyles];

  int n;
  nallstyles = 0;
#define ATOM_CLASS
#define AtomStyle(key,Class)                \
  n = strlen(#key) + 1;                     \
  allstyles[nallstyles] = new char[n];      \
  strcpy(allstyles[nallstyles],#key);       \
  nallstyles++;
#include "style_atom.h"
#undef AtomStyle
#undef ATOM_CLASS
}

/* ----------------------------------------------------------------------
   allstyles = list of all known atom styles
------------------------------------------------------------------------- */

int AtomVecHybrid::known_style(char *str)
{
  for (int i = 0; i < nallstyles; i++)
    if (strcmp(str,allstyles[i]) == 0) return 1;
  return 0;
}<|MERGE_RESOLUTION|>--- conflicted
+++ resolved
@@ -482,26 +482,10 @@
 void AtomVecHybrid::write_data_bonus(FILE *fp, int n, double *buf, int flag)
 {
   for (int k = 0; k < nstyles; k++) {
-<<<<<<< HEAD
     if (flag == ELLIPSOID && strcmp(keywords[k],"ellipsoid") != 0) continue;
     if (flag == LINE && strcmp(keywords[k],"line") != 0) continue;
     if (flag == TRIANGLE && strcmp(keywords[k],"tri") != 0) continue;
     if (flag == BODY && strcmp(keywords[k],"body") != 0) continue;
-=======
-    if (flag == ELLIPSOID && strcmp(keywords[k],"ellipsoid") == 0)
-      return styles[k]->pack_data_bonus(buf,flag);
-    if (flag == LINE && strcmp(keywords[k],"line") == 0)
-      return styles[k]->pack_data_bonus(buf,flag);
-    if (flag == TRIANGLE && strcmp(keywords[k],"tri") == 0)
-      return styles[k]->pack_data_bonus(buf,flag);
-  }
-  return 0;
-}
-
-/* ----------------------------------------------------------------------
-   write bonus info to data file
-------------------------------------------------------------------------- */
->>>>>>> 7e140399
 
     styles[k]->write_data_bonus(fp,n,buf,flag);
   }

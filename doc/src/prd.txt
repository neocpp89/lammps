--- conflicted
+++ resolved
@@ -62,17 +62,6 @@
 event to occur.
 
 Each replica runs on a partition of one or more processors.  Processor
-<<<<<<< HEAD
-partitions are defined at run-time using the -partition command-line
-switch; see "Section 2.6"_Section_start.html#start_6 of the manual.
-Note that if you have MPI installed, you can run a multi-replica
-simulation with more replicas (partitions) than you have physical
-processors, e.g you can run a 10-replica simulation on one or two
-processors.  However for PRD, this makes little sense, since running a
-replica on virtual instead of physical processors,offers no effective
-parallel speed-up in searching for infrequent events.  See the "Howto
-replica"_Howto_replica.html doc page for further discussion.
-=======
 partitions are defined at run-time using the "-partition command-line
 switch"_Run_options.html.  Note that if you have MPI installed, you
 can run a multi-replica simulation with more replicas (partitions)
@@ -82,7 +71,6 @@
 processors,offers no effective parallel speed-up in searching for
 infrequent events.  See the "Howto replica"_Howto_replica.html doc
 page for further discussion.
->>>>>>> b47e4922
 
 When a PRD simulation is performed, it is assumed that each replica is
 running the same model, though LAMMPS does not check for this.

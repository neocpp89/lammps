--- conflicted
+++ resolved
@@ -105,39 +105,21 @@
   /*
    * Default Constructors, operators and destructor
    */
-<<<<<<< HEAD
-  KOKKOS_FUNCTION Crs() = default;
-  KOKKOS_FUNCTION Crs(Crs const &) = default;
-  KOKKOS_FUNCTION Crs(Crs &&) = default;
-  KOKKOS_FUNCTION Crs& operator=(Crs const &) = default;
-  KOKKOS_FUNCTION Crs& operator=(Crs &&) = default;
-  KOKKOS_FUNCTION ~Crs() = default;
-=======
   KOKKOS_DEFAULTED_FUNCTION Crs()           = default;
   KOKKOS_DEFAULTED_FUNCTION Crs(Crs const&) = default;
   KOKKOS_DEFAULTED_FUNCTION Crs(Crs&&)      = default;
   KOKKOS_DEFAULTED_FUNCTION Crs& operator=(Crs const&) = default;
   KOKKOS_DEFAULTED_FUNCTION Crs& operator=(Crs&&) = default;
   KOKKOS_DEFAULTED_FUNCTION ~Crs()                = default;
->>>>>>> 5e3fe197
 
   /** \brief Assign to a view of the rhs array.
    *         If the old view is the last view
    *         then allocated memory is deallocated.
    */
-<<<<<<< HEAD
-  template<class EntriesType, class RowMapType>
-  KOKKOS_INLINE_FUNCTION
-  Crs(const RowMapType& row_map_, const EntriesType& entries_) 
-     : row_map(row_map_), entries(entries_)
-  {
-  }
-=======
   template <class EntriesType, class RowMapType>
   KOKKOS_INLINE_FUNCTION Crs(const RowMapType& row_map_,
                              const EntriesType& entries_)
       : row_map(row_map_), entries(entries_) {}
->>>>>>> 5e3fe197
 
   /**  \brief  Return number of rows in the graph
    */

/*
//@HEADER
// ************************************************************************
//
//                        Kokkos v. 3.0
//       Copyright (2020) National Technology & Engineering
//               Solutions of Sandia, LLC (NTESS).
//
// Under the terms of Contract DE-NA0003525 with NTESS,
// the U.S. Government retains certain rights in this software.
//
// Redistribution and use in source and binary forms, with or without
// modification, are permitted provided that the following conditions are
// met:
//
// 1. Redistributions of source code must retain the above copyright
// notice, this list of conditions and the following disclaimer.
//
// 2. Redistributions in binary form must reproduce the above copyright
// notice, this list of conditions and the following disclaimer in the
// documentation and/or other materials provided with the distribution.
//
// 3. Neither the name of the Corporation nor the names of the
// contributors may be used to endorse or promote products derived from
// this software without specific prior written permission.
//
// THIS SOFTWARE IS PROVIDED BY NTESS "AS IS" AND ANY
// EXPRESS OR IMPLIED WARRANTIES, INCLUDING, BUT NOT LIMITED TO, THE
// IMPLIED WARRANTIES OF MERCHANTABILITY AND FITNESS FOR A PARTICULAR
// PURPOSE ARE DISCLAIMED. IN NO EVENT SHALL NTESS OR THE
// CONTRIBUTORS BE LIABLE FOR ANY DIRECT, INDIRECT, INCIDENTAL, SPECIAL,
// EXEMPLARY, OR CONSEQUENTIAL DAMAGES (INCLUDING, BUT NOT LIMITED TO,
// PROCUREMENT OF SUBSTITUTE GOODS OR SERVICES; LOSS OF USE, DATA, OR
// PROFITS; OR BUSINESS INTERRUPTION) HOWEVER CAUSED AND ON ANY THEORY OF
// LIABILITY, WHETHER IN CONTRACT, STRICT LIABILITY, OR TORT (INCLUDING
// NEGLIGENCE OR OTHERWISE) ARISING IN ANY WAY OUT OF THE USE OF THIS
// SOFTWARE, EVEN IF ADVISED OF THE POSSIBILITY OF SUCH DAMAGE.
//
// Questions? Contact Christian R. Trott (crtrott@sandia.gov)
//
// ************************************************************************
//@HEADER
*/

#include <TestMDRange.hpp>

namespace Test {

<<<<<<< HEAD
TEST_F( TEST_CATEGORY , mdrange_3d) {
  TestMDRange_3D< TEST_EXECSPACE >::test_for3( 1, 10, 100 );
  TestMDRange_3D< TEST_EXECSPACE >::test_for3( 100, 10, 100 );
#if !defined( KOKKOS_ENABLE_ROCM ) // MDRange Reduced explicitly handled in its own cpp file
  TestMDRange_3D< TEST_EXECSPACE >::test_reduce3( 1, 10, 100 );
  TestMDRange_3D< TEST_EXECSPACE >::test_reduce3( 100, 10, 100 );
=======
TEST(TEST_CATEGORY, mdrange_3d) {
  TestMDRange_3D<TEST_EXECSPACE>::test_for3(1, 10, 100);
  TestMDRange_3D<TEST_EXECSPACE>::test_for3(100, 10, 100);
#if !defined(KOKKOS_ENABLE_ROCM)  // MDRange Reduced explicitly handled in its
                                  // own cpp file
  TestMDRange_3D<TEST_EXECSPACE>::test_reduce3(1, 10, 100);
  TestMDRange_3D<TEST_EXECSPACE>::test_reduce3(100, 10, 100);
>>>>>>> 5e3fe197
#endif
}

TEST(TEST_CATEGORY, mdrange_neg_idx) {
  TestMDRange_2D_NegIdx<TEST_EXECSPACE>::test_2D_negidx(128, 32);
  TestMDRange_3D_NegIdx<TEST_EXECSPACE>::test_3D_negidx(128, 32, 8);
  TestMDRange_4D_NegIdx<TEST_EXECSPACE>::test_4D_negidx(128, 32, 8, 8);
  TestMDRange_5D_NegIdx<TEST_EXECSPACE>::test_5D_negidx(128, 32, 8, 8, 4);
  TestMDRange_6D_NegIdx<TEST_EXECSPACE>::test_6D_negidx(128, 32, 8, 8, 4, 2);
}

}  // namespace Test<|MERGE_RESOLUTION|>--- conflicted
+++ resolved
@@ -46,14 +46,6 @@
 
 namespace Test {
 
-<<<<<<< HEAD
-TEST_F( TEST_CATEGORY , mdrange_3d) {
-  TestMDRange_3D< TEST_EXECSPACE >::test_for3( 1, 10, 100 );
-  TestMDRange_3D< TEST_EXECSPACE >::test_for3( 100, 10, 100 );
-#if !defined( KOKKOS_ENABLE_ROCM ) // MDRange Reduced explicitly handled in its own cpp file
-  TestMDRange_3D< TEST_EXECSPACE >::test_reduce3( 1, 10, 100 );
-  TestMDRange_3D< TEST_EXECSPACE >::test_reduce3( 100, 10, 100 );
-=======
 TEST(TEST_CATEGORY, mdrange_3d) {
   TestMDRange_3D<TEST_EXECSPACE>::test_for3(1, 10, 100);
   TestMDRange_3D<TEST_EXECSPACE>::test_for3(100, 10, 100);
@@ -61,7 +53,6 @@
                                   // own cpp file
   TestMDRange_3D<TEST_EXECSPACE>::test_reduce3(1, 10, 100);
   TestMDRange_3D<TEST_EXECSPACE>::test_reduce3(100, 10, 100);
->>>>>>> 5e3fe197
 #endif
 }
 
